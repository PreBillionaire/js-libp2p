--- conflicted
+++ resolved
@@ -83,11 +83,8 @@
     "aegir": "^21.9.0",
     "chai": "^4.2.0",
     "chai-as-promised": "^7.1.1",
-<<<<<<< HEAD
+    "chai-bytes": "^0.1.2",
     "chai-string": "^1.5.0",
-=======
-    "chai-bytes": "^0.1.2",
->>>>>>> 9eaed586
     "cids": "^0.8.0",
     "datastore-fs": "^1.0.0",
     "datastore-level": "^1.0.0",
